# -*- coding: utf-8 -*-
"""
@name:          example.py
@vers:          0.4.0
@author:        dthor
@created:       Tue Nov 25 13:13:33 2014
@descr:         Provides examples on how to call wafer_map.py

Usage:
    example.py

Options:
    -h --help           # Show this screen.
    --version           # Show version.

Description:
    Provides an example on how to use the wafer_map module.
"""
# ---------------------------------------------------------------------------
### Imports
# ---------------------------------------------------------------------------
# Standard Library
from __future__ import absolute_import, division, print_function, unicode_literals
import sys
if sys.version_info < (3, ):
    PY2 = True
elif sys.version_info < (2, 6):
    raise RuntimeError("Only Python >= 2.7 is supported.")
else:
    PY2 = False

# Third-Party
import wx

<<<<<<< HEAD
import gen_fake_data
import wm_core
import wm_app
=======
# Package / Application
#import os.path as osp
#if "github" in osp.abspath(__file__):
#    import sys
##    [print(_p) for _p in sys.path]
#    print("running {} from the dev dir".format(osp.split(__file__)[1]))
#    sys.path.append(osp.dirname(osp.dirname(osp.abspath(__file__))))
#else:
#    print("importing from site-packages")

import gen_fake_data as gen_fake_data
import wm_core as wm_core
import wm_app as wm_app
>>>>>>> 24749596

__author__ = "Douglas Thor"
__version__ = "v0.4.0"


def standalone_app(xyd, wafer_info):
    """
    Example of running wafer_map as a standalone application.

    All you need to do once you have your data in the correct

      ``[(grid_x_1, grid_y_1, data_1), (grid_x_2, grid_y_2, data_2), ..., ]``

    format, is to call ``wm_app.WaferMapApp`` with your keyword arguments
    which define the wafer and die parameters such as die size, the wafer
    diameter, and the edge exclusion.
    """
    wm_app.WaferMapApp(xyd,
                       wafer_info.die_size,
                       wafer_info.center_xy,
                       wafer_info.dia,
                       wafer_info.edge_excl,
                       wafer_info.flat_excl,
                       )


def add_to_existing_app(xyd, wafer_info):
    """
    Example of adding the wafer map to your existing wxPython application.

    To add a wafer map to an existing application, instance the
    ``wm_core.WaferMapPanel()`` class with your data and wafer info. The
    wafer info must be a ``wm_info.WaferInfo`` object.
    """
    app = wx.App()

    class ExampleFrame(wx.Frame):
        """ Base Frame """
        def __init__(self, title, xyd, wafer_info):
            wx.Frame.__init__(self,
                              None,                         # Window Parent
                              wx.ID_ANY,                    # id
                              title=title,                  # Window Title
                              size=(600 + 16, 500 + 38),    # Size in px
                              )
            self.xyd = xyd
            self.wafer_info = wafer_info

            # Add a status bar if you want to
            self.CreateStatusBar()

            # Bind events
            self.Bind(wx.EVT_CLOSE, self.OnQuit)

            # Create some other dummy stuff for the example
            self.listbox = wx.ListBox(self,
                                      wx.ID_ANY,
                                      choices=['A', 'B', 'C', 'D'],
                                      )
            self.button = wx.Button(self, wx.ID_ANY, label="Big Button!")

            # Create the wafer map
            self.panel = wm_core.WaferMapPanel(self,
                                               self.xyd,
                                               self.wafer_info)

            # set our layout
            self.hbox = wx.BoxSizer(wx.HORIZONTAL)
            self.vbox = wx.BoxSizer(wx.VERTICAL)

            self.vbox.Add(self.panel, 1, wx.EXPAND)
            self.vbox.Add(self.button, 1, wx.EXPAND)
            self.hbox.Add(self.listbox, 1, wx.EXPAND)
            self.hbox.Add(self.vbox, 1, wx.EXPAND)
            self.SetSizer(self.hbox)

        def OnQuit(self, event):
            self.Destroy()

    frame = ExampleFrame("Called as a panel in your own app!", xyd, wafer_info)
    frame.Show()
    app.MainLoop()


def discrete_data_example(xyd, wafer_info):
    """
    Example of plotting discrete data using the standalone app version.

    Plotting discrete data is the same as continuous data, but you need to
    add the ``data_type`` arguement to the class initialization.
    """
    import random
    bins = ["Bin1", "Bin1", "Bin1", "Bin2", "Dragons", "Bin1", "Bin2"]
    discrete_xyd = [(_x, _y, random.choice(bins))
                    for _x, _y, _
                    in xyd]

    wm_app.WaferMapApp(discrete_xyd,
                       wafer_info.die_size,
                       wafer_info.center_xy,
                       wafer_info.dia,
                       wafer_info.edge_excl,
                       wafer_info.flat_excl,
                       data_type="discrete",
                       )


def main():
    """ Main Code """
    # Generate some fake data
    wafer_info, xyd = gen_fake_data.generate_fake_data()

    standalone_app(xyd, wafer_info)
    add_to_existing_app(xyd, wafer_info)
    discrete_data_example(xyd, wafer_info)

if __name__ == "__main__":
    main()
<|MERGE_RESOLUTION|>--- conflicted
+++ resolved
@@ -1,171 +1,155 @@
-# -*- coding: utf-8 -*-
-"""
-@name:          example.py
-@vers:          0.4.0
-@author:        dthor
-@created:       Tue Nov 25 13:13:33 2014
-@descr:         Provides examples on how to call wafer_map.py
-
-Usage:
-    example.py
-
-Options:
-    -h --help           # Show this screen.
-    --version           # Show version.
-
-Description:
-    Provides an example on how to use the wafer_map module.
-"""
-# ---------------------------------------------------------------------------
-### Imports
-# ---------------------------------------------------------------------------
-# Standard Library
-from __future__ import absolute_import, division, print_function, unicode_literals
-import sys
-if sys.version_info < (3, ):
-    PY2 = True
-elif sys.version_info < (2, 6):
-    raise RuntimeError("Only Python >= 2.7 is supported.")
-else:
-    PY2 = False
-
-# Third-Party
-import wx
-
-<<<<<<< HEAD
-import gen_fake_data
-import wm_core
-import wm_app
-=======
-# Package / Application
-#import os.path as osp
-#if "github" in osp.abspath(__file__):
-#    import sys
-##    [print(_p) for _p in sys.path]
-#    print("running {} from the dev dir".format(osp.split(__file__)[1]))
-#    sys.path.append(osp.dirname(osp.dirname(osp.abspath(__file__))))
-#else:
-#    print("importing from site-packages")
-
-import gen_fake_data as gen_fake_data
-import wm_core as wm_core
-import wm_app as wm_app
->>>>>>> 24749596
-
-__author__ = "Douglas Thor"
-__version__ = "v0.4.0"
-
-
-def standalone_app(xyd, wafer_info):
-    """
-    Example of running wafer_map as a standalone application.
-
-    All you need to do once you have your data in the correct
-
-      ``[(grid_x_1, grid_y_1, data_1), (grid_x_2, grid_y_2, data_2), ..., ]``
-
-    format, is to call ``wm_app.WaferMapApp`` with your keyword arguments
-    which define the wafer and die parameters such as die size, the wafer
-    diameter, and the edge exclusion.
-    """
-    wm_app.WaferMapApp(xyd,
-                       wafer_info.die_size,
-                       wafer_info.center_xy,
-                       wafer_info.dia,
-                       wafer_info.edge_excl,
-                       wafer_info.flat_excl,
-                       )
-
-
-def add_to_existing_app(xyd, wafer_info):
-    """
-    Example of adding the wafer map to your existing wxPython application.
-
-    To add a wafer map to an existing application, instance the
-    ``wm_core.WaferMapPanel()`` class with your data and wafer info. The
-    wafer info must be a ``wm_info.WaferInfo`` object.
-    """
-    app = wx.App()
-
-    class ExampleFrame(wx.Frame):
-        """ Base Frame """
-        def __init__(self, title, xyd, wafer_info):
-            wx.Frame.__init__(self,
-                              None,                         # Window Parent
-                              wx.ID_ANY,                    # id
-                              title=title,                  # Window Title
-                              size=(600 + 16, 500 + 38),    # Size in px
-                              )
-            self.xyd = xyd
-            self.wafer_info = wafer_info
-
-            # Add a status bar if you want to
-            self.CreateStatusBar()
-
-            # Bind events
-            self.Bind(wx.EVT_CLOSE, self.OnQuit)
-
-            # Create some other dummy stuff for the example
-            self.listbox = wx.ListBox(self,
-                                      wx.ID_ANY,
-                                      choices=['A', 'B', 'C', 'D'],
-                                      )
-            self.button = wx.Button(self, wx.ID_ANY, label="Big Button!")
-
-            # Create the wafer map
-            self.panel = wm_core.WaferMapPanel(self,
-                                               self.xyd,
-                                               self.wafer_info)
-
-            # set our layout
-            self.hbox = wx.BoxSizer(wx.HORIZONTAL)
-            self.vbox = wx.BoxSizer(wx.VERTICAL)
-
-            self.vbox.Add(self.panel, 1, wx.EXPAND)
-            self.vbox.Add(self.button, 1, wx.EXPAND)
-            self.hbox.Add(self.listbox, 1, wx.EXPAND)
-            self.hbox.Add(self.vbox, 1, wx.EXPAND)
-            self.SetSizer(self.hbox)
-
-        def OnQuit(self, event):
-            self.Destroy()
-
-    frame = ExampleFrame("Called as a panel in your own app!", xyd, wafer_info)
-    frame.Show()
-    app.MainLoop()
-
-
-def discrete_data_example(xyd, wafer_info):
-    """
-    Example of plotting discrete data using the standalone app version.
-
-    Plotting discrete data is the same as continuous data, but you need to
-    add the ``data_type`` arguement to the class initialization.
-    """
-    import random
-    bins = ["Bin1", "Bin1", "Bin1", "Bin2", "Dragons", "Bin1", "Bin2"]
-    discrete_xyd = [(_x, _y, random.choice(bins))
-                    for _x, _y, _
-                    in xyd]
-
-    wm_app.WaferMapApp(discrete_xyd,
-                       wafer_info.die_size,
-                       wafer_info.center_xy,
-                       wafer_info.dia,
-                       wafer_info.edge_excl,
-                       wafer_info.flat_excl,
-                       data_type="discrete",
-                       )
-
-
-def main():
-    """ Main Code """
-    # Generate some fake data
-    wafer_info, xyd = gen_fake_data.generate_fake_data()
-
-    standalone_app(xyd, wafer_info)
-    add_to_existing_app(xyd, wafer_info)
-    discrete_data_example(xyd, wafer_info)
-
-if __name__ == "__main__":
-    main()
+# -*- coding: utf-8 -*-
+"""
+@name:          example.py
+@vers:          0.4.0
+@author:        dthor
+@created:       Tue Nov 25 13:13:33 2014
+@descr:         Provides examples on how to call wafer_map.py
+
+Usage:
+    example.py
+
+Options:
+    -h --help           # Show this screen.
+    --version           # Show version.
+
+Description:
+    Provides an example on how to use the wafer_map module.
+"""
+# ---------------------------------------------------------------------------
+### Imports
+# ---------------------------------------------------------------------------
+# Standard Library
+from __future__ import absolute_import, division, print_function, unicode_literals
+import sys
+if sys.version_info < (3, ):
+    PY2 = True
+elif sys.version_info < (2, 6):
+    raise RuntimeError("Only Python >= 2.7 is supported.")
+else:
+    PY2 = False
+
+# Third-Party
+import wx
+
+import gen_fake_data
+import wm_core
+import wm_app
+
+__author__ = "Douglas Thor"
+__version__ = "v0.4.0"
+
+
+def standalone_app(xyd, wafer_info):
+    """
+    Example of running wafer_map as a standalone application.
+
+    All you need to do once you have your data in the correct
+
+      ``[(grid_x_1, grid_y_1, data_1), (grid_x_2, grid_y_2, data_2), ..., ]``
+
+    format, is to call ``wm_app.WaferMapApp`` with your keyword arguments
+    which define the wafer and die parameters such as die size, the wafer
+    diameter, and the edge exclusion.
+    """
+    wm_app.WaferMapApp(xyd,
+                       wafer_info.die_size,
+                       wafer_info.center_xy,
+                       wafer_info.dia,
+                       wafer_info.edge_excl,
+                       wafer_info.flat_excl,
+                       )
+
+
+def add_to_existing_app(xyd, wafer_info):
+    """
+    Example of adding the wafer map to your existing wxPython application.
+
+    To add a wafer map to an existing application, instance the
+    ``wm_core.WaferMapPanel()`` class with your data and wafer info. The
+    wafer info must be a ``wm_info.WaferInfo`` object.
+    """
+    app = wx.App()
+
+    class ExampleFrame(wx.Frame):
+        """ Base Frame """
+        def __init__(self, title, xyd, wafer_info):
+            wx.Frame.__init__(self,
+                              None,                         # Window Parent
+                              wx.ID_ANY,                    # id
+                              title=title,                  # Window Title
+                              size=(600 + 16, 500 + 38),    # Size in px
+                              )
+            self.xyd = xyd
+            self.wafer_info = wafer_info
+
+            # Add a status bar if you want to
+            self.CreateStatusBar()
+
+            # Bind events
+            self.Bind(wx.EVT_CLOSE, self.OnQuit)
+
+            # Create some other dummy stuff for the example
+            self.listbox = wx.ListBox(self,
+                                      wx.ID_ANY,
+                                      choices=['A', 'B', 'C', 'D'],
+                                      )
+            self.button = wx.Button(self, wx.ID_ANY, label="Big Button!")
+
+            # Create the wafer map
+            self.panel = wm_core.WaferMapPanel(self,
+                                               self.xyd,
+                                               self.wafer_info)
+
+            # set our layout
+            self.hbox = wx.BoxSizer(wx.HORIZONTAL)
+            self.vbox = wx.BoxSizer(wx.VERTICAL)
+
+            self.vbox.Add(self.panel, 1, wx.EXPAND)
+            self.vbox.Add(self.button, 1, wx.EXPAND)
+            self.hbox.Add(self.listbox, 1, wx.EXPAND)
+            self.hbox.Add(self.vbox, 1, wx.EXPAND)
+            self.SetSizer(self.hbox)
+
+        def OnQuit(self, event):
+            self.Destroy()
+
+    frame = ExampleFrame("Called as a panel in your own app!", xyd, wafer_info)
+    frame.Show()
+    app.MainLoop()
+
+
+def discrete_data_example(xyd, wafer_info):
+    """
+    Example of plotting discrete data using the standalone app version.
+
+    Plotting discrete data is the same as continuous data, but you need to
+    add the ``data_type`` arguement to the class initialization.
+    """
+    import random
+    bins = ["Bin1", "Bin1", "Bin1", "Bin2", "Dragons", "Bin1", "Bin2"]
+    discrete_xyd = [(_x, _y, random.choice(bins))
+                    for _x, _y, _
+                    in xyd]
+
+    wm_app.WaferMapApp(discrete_xyd,
+                       wafer_info.die_size,
+                       wafer_info.center_xy,
+                       wafer_info.dia,
+                       wafer_info.edge_excl,
+                       wafer_info.flat_excl,
+                       data_type="discrete",
+                       )
+
+
+def main():
+    """ Main Code """
+    # Generate some fake data
+    wafer_info, xyd = gen_fake_data.generate_fake_data()
+
+    standalone_app(xyd, wafer_info)
+    add_to_existing_app(xyd, wafer_info)
+    discrete_data_example(xyd, wafer_info)
+
+if __name__ == "__main__":
+    main()